import { deployments, helpers } from "hardhat"
import { HardhatEthersSigner } from "@nomicfoundation/hardhat-ethers/signers"
import { getDeployedContract } from "./contract"
import { ZERO_ADDRESS } from "../utils"
import {
  Contracts,
  Users,
  TestSetup,
  TestingAddresses,
  User,
  ContractsState,
} from "./interfaces"
import type {
  ActivePool,
  BorrowerOperations,
  CollSurplusPool,
  DefaultPool,
  GasPool,
  HintHelpers,
  PCV,
  PriceFeed,
  SortedTroves,
  StabilityPool,
} from "../../typechain/contracts/v1"

import type {
  MockAggregator,
  MockERC20,
  MUSDTester,
  TroveManagerTester,
} from "../../typechain/contracts/v1/tests"

const maxBytes32 = `0x${"f".repeat(64)}`

// eslint-disable-next-line import/prefer-default-export
export async function deployment() {
  await deployments.fixture()

  const activePool: ActivePool = await getDeployedContract("ActivePool")
  const borrowerOperations: BorrowerOperations =
    await getDeployedContract("BorrowerOperations")
  const collSurplusPool: CollSurplusPool =
    await getDeployedContract("CollSurplusPool")
  const defaultPool: DefaultPool = await getDeployedContract("DefaultPool")
  const gasPool: GasPool = await getDeployedContract("GasPool")
  const hintHelpers: HintHelpers = await getDeployedContract("HintHelpers")
  const mockAggregator: MockAggregator =
    await getDeployedContract("MockAggregator")
<<<<<<< HEAD
=======
  const mockERC20: MockERC20 = await getDeployedContract("MockERC20")
>>>>>>> ec0ee19d
  const musd: MUSDTester = await getDeployedContract("MUSDTester")
  const pcv: PCV = await getDeployedContract("PCV")
  const priceFeed: PriceFeed = await getDeployedContract("PriceFeed")
  const sortedTroves: SortedTroves = await getDeployedContract("SortedTroves")
  const stabilityPool: StabilityPool =
    await getDeployedContract("StabilityPool")
  const troveManager: TroveManagerTester =
    await getDeployedContract("TroveManagerTester")

  const contracts: Contracts = {
    activePool,
    borrowerOperations,
    collSurplusPool,
    defaultPool,
    gasPool,
    hintHelpers,
    mockAggregator,
    mockERC20,
    musd,
    pcv,
    priceFeed,
    sortedTroves,
    stabilityPool,
    troveManager,
  }

  return contracts
}

const beforeAndAfter = () => ({ before: 0n, after: 0n })

function initializeContractState(): ContractsState {
  return {
    troveManager: {
      baseRate: beforeAndAfter(),
      lastFeeOperationTime: beforeAndAfter(),
      liquidation: {
        collateral: beforeAndAfter(),
        debt: beforeAndAfter(),
      },
      stakes: beforeAndAfter(),
      troves: beforeAndAfter(),
      TCR: beforeAndAfter(),
    },
    activePool: {
      btc: beforeAndAfter(),
      collateral: beforeAndAfter(),
      debt: beforeAndAfter(),
    },
    defaultPool: {
      btc: beforeAndAfter(),
      collateral: beforeAndAfter(),
      debt: beforeAndAfter(),
    },
    pcv: {
      collateral: beforeAndAfter(),
      debt: beforeAndAfter(),
      musd: beforeAndAfter(),
    },
    stabilityPool: {
      collateral: beforeAndAfter(),
      musd: beforeAndAfter(),
      P: beforeAndAfter(),
      S: beforeAndAfter(),
      currentEpoch: beforeAndAfter(),
      currentScale: beforeAndAfter(),
    },
  }
}

async function initializeUserObject(
  wallet: HardhatEthersSigner,
): Promise<User> {
  const user: User = {
    address: await wallet.getAddress(),
    btc: beforeAndAfter(),
    musd: beforeAndAfter(),
    rewardSnapshot: {
      collateral: beforeAndAfter(),
      debt: beforeAndAfter(),
    },
    pending: {
      collateral: beforeAndAfter(),
      debt: beforeAndAfter(),
    },
    stabilityPool: {
      compoundedDeposit: beforeAndAfter(),
      deposit: beforeAndAfter(),
      collateralGain: beforeAndAfter(),
      P: beforeAndAfter(),
      S: beforeAndAfter(),
    },
    trove: {
      collateral: beforeAndAfter(),
      debt: beforeAndAfter(),
      icr: beforeAndAfter(),
      stake: beforeAndAfter(),
      status: beforeAndAfter(),
    },
    wallet,
  }
  return user
}

/*
 * For explanation on why each testcontract has its own fixture function
 * https://hardhat.org/hardhat-network-helpers/docs/reference#fixtures
 */

export async function fixture(): Promise<TestSetup> {
  const { deployer } = await helpers.signers.getNamedSigners()
  const [
    aliceWallet,
    bobWallet,
    carolWallet,
    dennisWallet,
    ericWallet,
    frankWallet,
    whaleWallet,
  ] = await helpers.signers.getUnnamedSigners()
  const contracts = await deployment()

  const users: Users = {
    alice: await initializeUserObject(aliceWallet),
    bob: await initializeUserObject(bobWallet),
    carol: await initializeUserObject(carolWallet),
    dennis: await initializeUserObject(dennisWallet),
    eric: await initializeUserObject(ericWallet),
    frank: await initializeUserObject(frankWallet),
    whale: await initializeUserObject(whaleWallet),
    deployer: await initializeUserObject(deployer),
  }

  const state: ContractsState = initializeContractState()

  const testSetup: TestSetup = {
    users,
    state,
    contracts,
  }

  return testSetup
}

export async function getAddresses(contracts: Contracts, users: Users) {
  const addresses: TestingAddresses = {
    // contracts
    activePool: await contracts.activePool.getAddress(),
    borrowerOperations: await contracts.borrowerOperations.getAddress(),
    collSurplusPool: await contracts.collSurplusPool.getAddress(),
    defaultPool: await contracts.defaultPool.getAddress(),
    gasPool: await contracts.gasPool.getAddress(),
    hintHelpers: await contracts.hintHelpers.getAddress(),
    mockAggregator: await contracts.mockAggregator.getAddress(),
    mockERC20: await contracts.mockERC20.getAddress(),
    musd: await contracts.musd.getAddress(),
    pcv: await contracts.pcv.getAddress(),
    priceFeed: await contracts.priceFeed.getAddress(),
    sortedTroves: await contracts.sortedTroves.getAddress(),
    stabilityPool: await contracts.stabilityPool.getAddress(),
    troveManager: await contracts.troveManager.getAddress(),
    // users
    alice: users.alice.wallet.address,
    bob: users.bob.wallet.address,
    carol: users.carol.wallet.address,
    dennis: users.dennis.wallet.address,
    eric: users.eric.wallet.address,
    frank: users.frank.wallet.address,
    whale: users.whale.wallet.address,
    deployer: users.deployer.wallet.address,
  }

  return addresses
}

export async function connectContracts(contracts: Contracts, users: Users) {
  //  connect contracts

  await contracts.stabilityPool
    .connect(users.deployer.wallet)
    .setAddresses(
      await contracts.borrowerOperations.getAddress(),
      await contracts.troveManager.getAddress(),
      await contracts.activePool.getAddress(),
      await contracts.musd.getAddress(),
      await contracts.sortedTroves.getAddress(),
      await contracts.priceFeed.getAddress(),
      ZERO_ADDRESS,
    )

  await contracts.hintHelpers
    .connect(users.deployer.wallet)
    .setAddresses(
      await contracts.sortedTroves.getAddress(),
      await contracts.troveManager.getAddress(),
    )

  await contracts.pcv
    .connect(users.deployer.wallet)
    .setAddresses(
      await contracts.musd.getAddress(),
      await contracts.borrowerOperations.getAddress(),
      ZERO_ADDRESS,
    )

  await contracts.defaultPool
    .connect(users.deployer.wallet)
    .setAddresses(
      await contracts.troveManager.getAddress(),
      await contracts.activePool.getAddress(),
      ZERO_ADDRESS,
    )

  await contracts.activePool
    .connect(users.deployer.wallet)
    .setAddresses(
      await contracts.borrowerOperations.getAddress(),
      ZERO_ADDRESS,
      await contracts.collSurplusPool.getAddress(),
      await contracts.defaultPool.getAddress(),
      await contracts.troveManager.getAddress(),
      await contracts.stabilityPool.getAddress(),
    )

  await contracts.borrowerOperations
    .connect(users.deployer.wallet)
    .setAddresses(
      await contracts.activePool.getAddress(),
      ZERO_ADDRESS,
      await contracts.collSurplusPool.getAddress(),
      await contracts.defaultPool.getAddress(),
      await contracts.gasPool.getAddress(),
      await contracts.musd.getAddress(),
      await contracts.pcv.getAddress(),
      await contracts.priceFeed.getAddress(),
      await contracts.stabilityPool.getAddress(),
      await contracts.sortedTroves.getAddress(),
      await contracts.troveManager.getAddress(),
    )

  await contracts.collSurplusPool
    .connect(users.deployer.wallet)
    .setAddresses(
      await contracts.borrowerOperations.getAddress(),
      await contracts.troveManager.getAddress(),
      await contracts.activePool.getAddress(),
      ZERO_ADDRESS,
    )

  await contracts.troveManager
    .connect(users.deployer.wallet)
    .setAddresses(
      await contracts.activePool.getAddress(),
      await contracts.borrowerOperations.getAddress(),
      await contracts.collSurplusPool.getAddress(),
      await contracts.defaultPool.getAddress(),
      await contracts.gasPool.getAddress(),
      await contracts.musd.getAddress(),
      await contracts.pcv.getAddress(),
      await contracts.priceFeed.getAddress(),
      await contracts.sortedTroves.getAddress(),
      await contracts.stabilityPool.getAddress(),
    )

  await contracts.sortedTroves
    .connect(users.deployer.wallet)
    .setParams(
      maxBytes32,
      await contracts.troveManager.getAddress(),
      await contracts.borrowerOperations.getAddress(),
    )

  await contracts.priceFeed
    .connect(users.deployer.wallet)
    .setOracle(await contracts.mockAggregator.getAddress())
}<|MERGE_RESOLUTION|>--- conflicted
+++ resolved
@@ -46,10 +46,7 @@
   const hintHelpers: HintHelpers = await getDeployedContract("HintHelpers")
   const mockAggregator: MockAggregator =
     await getDeployedContract("MockAggregator")
-<<<<<<< HEAD
-=======
   const mockERC20: MockERC20 = await getDeployedContract("MockERC20")
->>>>>>> ec0ee19d
   const musd: MUSDTester = await getDeployedContract("MUSDTester")
   const pcv: PCV = await getDeployedContract("PCV")
   const priceFeed: PriceFeed = await getDeployedContract("PriceFeed")
