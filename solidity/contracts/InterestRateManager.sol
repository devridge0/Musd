// SPDX-License-Identifier: GPL-3.0

pragma solidity ^0.8.24;

import "@openzeppelin/contracts-upgradeable/access/OwnableUpgradeable.sol";

import "./dependencies/InterestRateMath.sol";
import "./token/IMUSD.sol";
import {CheckContract} from "./dependencies/CheckContract.sol";
import {IActivePool} from "./interfaces/IActivePool.sol";
import {IInterestRateManager} from "./interfaces/IInterestRateManager.sol";
import {IPCV} from "./interfaces/IPCV.sol";
import {ITroveManager} from "./interfaces/ITroveManager.sol";

contract InterestRateManager is
    CheckContract,
    IInterestRateManager,
    OwnableUpgradeable
{
    // Current interest rate per year in basis points
    uint16 public interestRate;

    // Maximum interest rate that can be set, defaults to 100% (10000 bps)
    uint16 public maxInterestRate;

    // Proposed interest rate -- must be approved by governance after a minimum delay
    uint16 public proposedInterestRate;
    uint256 public proposalTime;

    // Minimum time delay between interest rate proposal and approval
    uint256 public constant MIN_DELAY = 7 days;

    // In order to calculate interest on a trove, we calculate:
    //
    // (now - lastUpdatedTime) * principal * interestRate / (10000 * secondsInAYear)
    //
    // To calculate the interest on two troves (A and B)) with two different
    // interest rates is then:
    //
    // (now - lastUpdatedTimeA) * principalA * interestRateA / (10000 * secondsInAYear) +
    // (now - lastUpdatedTimeB) * principalB * interestRateB / (10000 * secondsInAYear)
    //
    // To simplify this and make it so that we do not need to loop over a list
    // of troves, we track the sum of principal * interestRate as the variable
    // `interestNumerator`.
    //
    // This lets us calculate interest as:
    //
    // (now - lastUpdatedTime) * interestNumerator / (10000 * secondsInAYear)
    //
    // Each time the principal change or we accrue interest, we update the
    // `lastUpdatedTime` and the `interestNumerator` accordingly.
    uint256 public interestNumerator;
    uint256 public lastUpdatedTime;

    IActivePool public activePool;
    address public borrowerOperationsAddress;
    IMUSD public musdToken;
    IPCV internal pcv;
    ITroveManager internal troveManager;

    modifier onlyGovernance() {
        require(
            msg.sender == pcv.council(),
            "InterestRateManager: Only governance can call this function"
        );
        _;
    }

    modifier onlyTroveManager() {
        require(
            msg.sender == address(troveManager),
            "InterestRateManager: Only TroveManager may call this function."
        );
        _;
    }

    modifier onlyBorrowerOperationsOrTroveManager() {
        require(
            msg.sender == borrowerOperationsAddress ||
                msg.sender == address(troveManager),
            "InterestRateManager: Only BorrowerOperations or TroveManager may call this function."
        );
        _;
    }

    function initialize() external initializer {
        __Ownable_init(msg.sender);

        maxInterestRate = 10000;
    }

    /// @custom:oz-upgrades-unsafe-allow constructor
    constructor() {
        _disableInitializers();
    }

    function setAddresses(
        address _activePoolAddress,
        address _borrowerOperationsAddress,
        address _musdTokenAddress,
        address _pcvAddress,
        address _troveManagerAddress
    ) external onlyOwner {
        checkContract(_activePoolAddress);
        checkContract(_borrowerOperationsAddress);
        checkContract(_musdTokenAddress);
        checkContract(_pcvAddress);
        checkContract(_troveManagerAddress);

        activePool = IActivePool(_activePoolAddress);
        // slither-disable-next-line missing-zero-check
        borrowerOperationsAddress = _borrowerOperationsAddress;
        musdToken = IMUSD(_musdTokenAddress);
        pcv = IPCV(_pcvAddress);
        troveManager = ITroveManager(_troveManagerAddress);

        emit ActivePoolAddressChanged(_activePoolAddress);
        emit MUSDTokenAddressChanged(_musdTokenAddress);
        emit PCVAddressChanged(_pcvAddress);
        emit TroveManagerAddressChanged(_troveManagerAddress);

        renounceOwnership();
    }

    function proposeInterestRate(
        uint16 _newProposedInterestRate
    ) external onlyGovernance {
        require(
            _newProposedInterestRate <= maxInterestRate,
            "Interest rate exceeds the maximum interest rate"
        );
        proposedInterestRate = _newProposedInterestRate;
        // solhint-disable-next-line not-rely-on-time
        proposalTime = block.timestamp;
        emit InterestRateProposed(proposedInterestRate, proposalTime);
    }

    function approveInterestRate() external onlyGovernance {
        // solhint-disable not-rely-on-time
        require(
            block.timestamp >= proposalTime + MIN_DELAY,
            "Proposal delay not met"
        );
        // solhint-enable not-rely-on-time
        _setInterestRate(proposedInterestRate);
    }

    function setMaxInterestRate(
        uint16 _newMaxInterestRate
    ) external onlyGovernance {
        maxInterestRate = _newMaxInterestRate;
        emit MaxInterestRateUpdated(_newMaxInterestRate);
    }

    function addPrincipal(
        uint256 _principal,
        uint16 _rate
    ) external onlyBorrowerOperationsOrTroveManager {
        interestNumerator += _principal * _rate;
        emit InterestNumeratorChanged(interestNumerator);
    }

    function updateSystemInterest() external {
        if (interestNumerator > 0) {
            // solhint-disable not-rely-on-time
            uint256 interest = InterestRateMath.calculateAggregatedInterestOwed(
                interestNumerator,
                lastUpdatedTime,
                block.timestamp
            );
            // solhint-enable not-rely-on-time

            // slither-disable-next-line calls-loop
            musdToken.mint(address(pcv), interest);

            // slither-disable-next-line calls-loop
            activePool.increaseDebt(0, interest);
        }

        //slither-disable-next-line reentrancy-no-eth
        lastUpdatedTime = block.timestamp;
    }

    function updateTroveDebt(
        uint256 _interestOwed,
        uint256 _payment,
        uint16 _rate
    )
        external
        onlyTroveManager
        returns (uint256 principalAdjustment, uint256 interestAdjustment)
    {
        (principalAdjustment, interestAdjustment) = InterestRateMath
            .calculateDebtAdjustment(_interestOwed, _payment);

        removePrincipal(principalAdjustment, _rate);
    }

    function removePrincipal(
        uint256 _principal,
        uint16 _rate
    ) public onlyBorrowerOperationsOrTroveManager {
        interestNumerator -= _principal * _rate;
        emit InterestNumeratorChanged(interestNumerator);
    }

<<<<<<< HEAD
    function getAccruedInterest() public view returns (uint256) {
        return
            InterestRateMath.calculateAggregatedInterestOwed(
                interestNumerator,
                lastUpdatedTime,
                block.timestamp
            );
    }

    function calculateDebtAdjustment(
        uint256 _interestOwed,
        uint256 _payment
    )
        public
        pure
        returns (uint256 principalAdjustment, uint256 interestAdjustment)
    {
        if (_payment >= _interestOwed) {
            principalAdjustment = _payment - _interestOwed;
            interestAdjustment = _interestOwed;
        } else {
            principalAdjustment = 0;
            interestAdjustment = _payment;
        }
    }

=======
>>>>>>> 8feb412b
    // slither-disable-start reentrancy-benign
    // slither-disable-start reentrancy-events
    function _setInterestRate(uint16 _newInterestRate) internal {
        require(
            _newInterestRate <= maxInterestRate,
            "Interest rate exceeds the maximum interest rate"
        );
        troveManager.updateSystemInterest();
        interestRate = _newInterestRate;
        emit InterestRateUpdated(_newInterestRate);
    }
    // slither-disable-end reentrancy-benign
    // slither-disable-end reentrancy-events
}<|MERGE_RESOLUTION|>--- conflicted
+++ resolved
@@ -205,7 +205,6 @@
         emit InterestNumeratorChanged(interestNumerator);
     }
 
-<<<<<<< HEAD
     function getAccruedInterest() public view returns (uint256) {
         return
             InterestRateMath.calculateAggregatedInterestOwed(
@@ -215,25 +214,6 @@
             );
     }
 
-    function calculateDebtAdjustment(
-        uint256 _interestOwed,
-        uint256 _payment
-    )
-        public
-        pure
-        returns (uint256 principalAdjustment, uint256 interestAdjustment)
-    {
-        if (_payment >= _interestOwed) {
-            principalAdjustment = _payment - _interestOwed;
-            interestAdjustment = _interestOwed;
-        } else {
-            principalAdjustment = 0;
-            interestAdjustment = _payment;
-        }
-    }
-
-=======
->>>>>>> 8feb412b
     // slither-disable-start reentrancy-benign
     // slither-disable-start reentrancy-events
     function _setInterestRate(uint16 _newInterestRate) internal {
