// SPDX-License-Identifier: MIT

pragma solidity ^0.8.24;

import "@openzeppelin/contracts-upgradeable/access/OwnableUpgradeable.sol";

import "./dependencies/CheckContract.sol";
import "./dependencies/InterestRateMath.sol";
import "./dependencies/LiquityBase.sol";
import "./dependencies/SendCollateral.sol";
import "./interfaces/IBorrowerOperations.sol";
import "./interfaces/ICollSurplusPool.sol";
import "./interfaces/IInterestRateManager.sol";
import "./interfaces/IPCV.sol";
import "./interfaces/ISortedTroves.sol";
import "./interfaces/ITroveManager.sol";
import "./token/IMUSD.sol";

contract BorrowerOperations is
    CheckContract,
    IBorrowerOperations,
    LiquityBase,
    OwnableUpgradeable,
    SendCollateral
{
    /* --- Variable container structs  ---

    Used to hold, return and assign variables inside a function, in order to avoid the error:
    "CompilerError: Stack too deep". */

    struct LocalVariables_adjustTrove {
        uint256 price;
        uint256 collChange;
        uint256 netDebtChange;
        bool isCollIncrease;
        uint256 debt;
        uint256 coll;
        uint256 oldICR;
        uint256 newICR;
        uint256 newTCR;
        uint256 fee;
        uint256 newColl;
        uint256 newPrincipal;
        uint256 newInterest;
        uint256 stake;
        uint256 interestOwed;
        uint256 principalAdjustment;
        uint256 interestAdjustment;
        bool isRecoveryMode;
        uint256 newNICR;
        uint256 maxBorrowingCapacity;
    }

    struct LocalVariables_openTrove {
        uint256 price;
        uint256 fee;
        uint256 netDebt;
        uint256 compositeDebt;
        uint256 ICR;
        uint256 NICR;
        uint256 stake;
        uint256 arrayIndex;
    }

    struct LocalVariables_refinance {
        uint256 price;
        ITroveManager troveManagerCached;
        IInterestRateManager interestRateManagerCached;
        uint16 oldRate;
        uint256 oldDebt;
        uint256 amount;
        uint256 fee;
        uint256 newICR;
        uint256 oldPrincipal;
        uint16 newRate;
        uint256 maxBorrowingCapacity;
        uint256 newNICR;
    }

    struct ContractsCache {
        ITroveManager troveManager;
        IActivePool activePool;
        IMUSD musd;
        IInterestRateManager interestRateManager;
    }

    enum BorrowerOperation {
        openTrove,
        closeTrove,
        adjustTrove,
        refinanceTrove
    }

    string public constant name = "BorrowerOperations";
    uint256 public constant MIN_NET_DEBT_MIN = 50e18;

    // Connected contract declarations
    ITroveManager public troveManager;
    address public gasPoolAddress;
    address public pcvAddress;
    address public stabilityPoolAddress;
    address public borrowerOperationsSignaturesAddress;
    ICollSurplusPool public collSurplusPool;
    IMUSD public musd;
    IPCV public pcv;

    // A doubly linked list of Troves, sorted by their collateral ratios
    ISortedTroves public sortedTroves;

    // refinancing fee is always a percentage of the borrowing (issuance) fee
    uint8 public refinancingFeePercentage;

    // Governable Variables

    // Minimum amount of net mUSD debt a trove must have
    uint256 public minNetDebt;
    uint256 public proposedMinNetDebt;
    uint256 public proposedMinNetDebtTime;

    // Borrowering Rate
    uint256 public borrowingRate; // expressed as a percentage in 1e18 precision
    uint256 public proposedBorrowingRate;
    uint256 public proposedBorrowingRateTime;

    // Redemption Rate
    uint256 public redemptionRate; // expressed as a percentage in 1e18 precision
    uint256 public proposedRedemptionRate;
    uint256 public proposedRedemptionRateTime;

    modifier onlyGovernance() {
        require(
            msg.sender == pcv.council() || msg.sender == pcv.treasury(),
            "BorrowerOps: Only governance can call this function"
        );
        _;
    }

    function initialize() external initializer {
        __Ownable_init(msg.sender);
        refinancingFeePercentage = 20;
        minNetDebt = 1800e18;

<<<<<<< HEAD
        originationFee = DECIMAL_PRECISION / 200; // 0.5%
        proposedOriginationFee = originationFee;
        // solhint-disable-next-line not-rely-on-time
        proposedOriginationFeeTime = block.timestamp;

        redemptionRate = DECIMAL_PRECISION / 200; // 0.5%
        proposedRedemptionRate = redemptionRate;
        // solhint-disable-next-line not-rely-on-time
        proposedRedemptionRateTime = block.timestamp;
=======
        borrowingRate = DECIMAL_PRECISION / 200; // 0.5%
        proposedBorrowingRate = borrowingRate;
        // solhint-disable-next-line not-rely-on-time
        proposedBorrowingRateTime = block.timestamp;
>>>>>>> ba790abf
    }

    /// @custom:oz-upgrades-unsafe-allow constructor
    constructor() {
        _disableInitializers();
    }

    // Calls on PCV behalf
    function mintBootstrapLoanFromPCV(uint256 _musdToMint) external {
        require(
            msg.sender == pcvAddress,
            "BorrowerOperations: caller must be PCV"
        );
        musd.mint(pcvAddress, _musdToMint);
    }

    function burnDebtFromPCV(uint256 _musdToBurn) external virtual {
        require(
            msg.sender == pcvAddress,
            "BorrowerOperations: caller must be PCV"
        );
        musd.burn(pcvAddress, _musdToBurn);
    }

    // --- Borrower Trove Operations ---
    function openTrove(
        uint256 _debtAmount,
        address _upperHint,
        address _lowerHint
    ) external payable override {
        _openTrove(msg.sender, msg.sender, _debtAmount, _upperHint, _lowerHint);
    }

    // Send collateral to a trove
    function addColl(
        address _upperHint,
        address _lowerHint
    ) external payable override {
        _adjustTrove(
            msg.sender,
            msg.sender,
            msg.sender,
            0,
            0,
            false,
            _upperHint,
            _lowerHint
        );
    }

    // Send collateral to a trove. Called by only the Stability Pool.
    function moveCollateralGainToTrove(
        address _borrower,
        address _upperHint,
        address _lowerHint
    ) external payable override {
        _requireCallerIsStabilityPool();
        _adjustTrove(
            _borrower,
            _borrower,
            _borrower,
            0,
            0,
            false,
            _upperHint,
            _lowerHint
        );
    }

    // Withdraw collateral from a trove
    function withdrawColl(
        uint256 _amount,
        address _upperHint,
        address _lowerHint
    ) external override {
        _adjustTrove(
            msg.sender,
            msg.sender,
            msg.sender,
            _amount,
            0,
            false,
            _upperHint,
            _lowerHint
        );
    }

    // Withdraw mUSD tokens from a trove: mint new mUSD tokens to the owner, and increase the trove's principal accordingly
    function withdrawMUSD(
        uint256 _amount,
        address _upperHint,
        address _lowerHint
    ) external override {
        _adjustTrove(
            msg.sender,
            msg.sender,
            msg.sender,
            0,
            _amount,
            true,
            _upperHint,
            _lowerHint
        );
    }

    // Repay mUSD tokens to a Trove: Burn the repaid mUSD tokens, and reduce the trove's debt accordingly
    function repayMUSD(
        uint256 _amount,
        address _upperHint,
        address _lowerHint
    ) external override {
        _adjustTrove(
            msg.sender,
            msg.sender,
            msg.sender,
            0,
            _amount,
            false,
            _upperHint,
            _lowerHint
        );
    }

    function closeTrove() external override {
        _closeTrove(msg.sender, msg.sender, msg.sender);
    }

    function refinance(
        address _upperHint,
        address _lowerHint
    ) external override {
        _refinance(msg.sender, _upperHint, _lowerHint);
    }

    /*
     * adjustTrove(): Alongside a debt change, this function can perform either a collateral top-up or a collateral withdrawal.
     *
     * It therefore expects either a positive msg.value, or a positive _collWithdrawal argument.
     *
     * If both are positive, it will revert.
     */
    function adjustTrove(
        uint256 _collWithdrawal,
        uint256 _debtChange,
        bool _isDebtIncrease,
        address _upperHint,
        address _lowerHint
    ) external payable override {
        _adjustTrove(
            msg.sender,
            msg.sender,
            msg.sender,
            _collWithdrawal,
            _debtChange,
            _isDebtIncrease,
            _upperHint,
            _lowerHint
        );
    }

    // Claim remaining collateral from a redemption or from a liquidation with ICR > MCR in Recovery Mode
    function claimCollateral() external override {
        _claimCollateral(msg.sender, msg.sender);
    }

    function setAddresses(
        address _activePoolAddress,
        address _borrowerOperationsSignaturesAddress,
        address _collSurplusPoolAddress,
        address _defaultPoolAddress,
        address _gasPoolAddress,
        address _interestRateManagerAddress,
        address _musdTokenAddress,
        address _pcvAddress,
        address _priceFeedAddress,
        address _sortedTrovesAddress,
        address _stabilityPoolAddress,
        address _troveManagerAddress
    ) external override onlyOwner {
        // This makes impossible to open a trove with zero withdrawn mUSD
        assert(minNetDebt > 0);

        checkContract(_activePoolAddress);
        checkContract(_borrowerOperationsSignaturesAddress);
        checkContract(_collSurplusPoolAddress);
        checkContract(_defaultPoolAddress);
        checkContract(_gasPoolAddress);
        checkContract(_interestRateManagerAddress);
        checkContract(_musdTokenAddress);
        checkContract(_pcvAddress);
        checkContract(_priceFeedAddress);
        checkContract(_sortedTrovesAddress);
        checkContract(_stabilityPoolAddress);
        checkContract(_troveManagerAddress);

        // slither-disable-start missing-zero-check
        activePool = IActivePool(_activePoolAddress);
        borrowerOperationsSignaturesAddress = _borrowerOperationsSignaturesAddress;
        collSurplusPool = ICollSurplusPool(_collSurplusPoolAddress);
        defaultPool = IDefaultPool(_defaultPoolAddress);
        gasPoolAddress = _gasPoolAddress;
        interestRateManager = IInterestRateManager(_interestRateManagerAddress);
        musd = IMUSD(_musdTokenAddress);
        pcv = IPCV(_pcvAddress);
        pcvAddress = _pcvAddress;
        priceFeed = IPriceFeed(_priceFeedAddress);
        sortedTroves = ISortedTroves(_sortedTrovesAddress);
        stabilityPoolAddress = _stabilityPoolAddress;
        troveManager = ITroveManager(_troveManagerAddress);
        // slither-disable-end missing-zero-check

        emit ActivePoolAddressChanged(_activePoolAddress);
        emit BorrowerOperationsSignaturesAddressChanged(
            _borrowerOperationsSignaturesAddress
        );
        emit CollSurplusPoolAddressChanged(_collSurplusPoolAddress);
        emit DefaultPoolAddressChanged(_defaultPoolAddress);
        emit GasPoolAddressChanged(_gasPoolAddress);
        emit MUSDTokenAddressChanged(_musdTokenAddress);
        emit PCVAddressChanged(_pcvAddress);
        emit PriceFeedAddressChanged(_priceFeedAddress);
        emit SortedTrovesAddressChanged(_sortedTrovesAddress);
        emit StabilityPoolAddressChanged(_stabilityPoolAddress);
        emit TroveManagerAddressChanged(_troveManagerAddress);

        renounceOwnership();
    }

    function setRefinancingFeePercentage(
        uint8 _refinanceFeePercentage
    ) external override onlyGovernance {
        require(
            _refinanceFeePercentage <= 100,
            "BorrowerOps: Refinancing fee percentage must be <= 100"
        );
        refinancingFeePercentage = _refinanceFeePercentage;
        emit RefinancingFeePercentageChanged(_refinanceFeePercentage);
    }

    function proposeMinNetDebt(uint256 _minNetDebt) external onlyGovernance {
        require(
            _minNetDebt >= MIN_NET_DEBT_MIN,
            "Minimum Net Debt must be at least $50."
        );
        proposedMinNetDebt = _minNetDebt;
        // solhint-disable-next-line not-rely-on-time
        proposedMinNetDebtTime = block.timestamp;
        emit MinNetDebtProposed(proposedMinNetDebt, proposedMinNetDebtTime);
    }

    function approveMinNetDebt() external onlyGovernance {
        // solhint-disable not-rely-on-time
        require(
            block.timestamp >= proposedMinNetDebtTime + 7 days,
            "Must wait at least 7 days before approving a change to Minimum Net Debt"
        );
        require(
            proposedMinNetDebt >= MIN_NET_DEBT_MIN,
            "Minimum Net Debt must be at least $50."
        );
        minNetDebt = proposedMinNetDebt;
        emit MinNetDebtChanged(minNetDebt);
    }

    function proposeBorrowingRate(uint256 _fee) external onlyGovernance {
        require(_fee <= 1e18, "Origination Fee must be at most 100%.");
        proposedBorrowingRate = _fee;
        proposedBorrowingRateTime = block.timestamp;
        emit BorrowingRateProposed(
            proposedBorrowingRate,
            proposedBorrowingRateTime
        );
    }

    function approveBorrowingRate() external onlyGovernance {
        // solhint-disable not-rely-on-time
        require(
            block.timestamp >= proposedBorrowingRateTime + 7 days,
            "Must wait at least 7 days before approving a change to Origination Fee"
        );
        borrowingRate = proposedBorrowingRate;
        emit BorrowingRateChanged(borrowingRate);
    }

    function proposeRedemptionRate(uint256 _rate) external onlyGovernance {
        require(_rate <= 1e18, "Redemption Rate must be at most 100%.");
        proposedRedemptionRate = _rate;
        proposedRedemptionRateTime = block.timestamp;
        emit RedemptionRateProposed(
            proposedRedemptionRate,
            proposedRedemptionRateTime
        );
    }

    function approveRedemptionRate() external onlyGovernance {
        // solhint-disable not-rely-on-time
        require(
            block.timestamp >= proposedRedemptionRateTime + 7 days,
            "Must wait at least 7 days before approving a change to Redemption Rate"
        );
        redemptionRate = proposedRedemptionRate;
        emit RedemptionRateChanged(redemptionRate);
    }

    function restrictedClaimCollateral(
        address _borrower,
        address _recipient
    ) external {
        _requireCallerIsBorrowerOperationsSignatures();
        _claimCollateral(_borrower, _recipient);
    }

    function restrictedOpenTrove(
        address _borrower,
        address _recipient,
        uint256 _debtAmount,
        address _upperHint,
        address _lowerHint
    ) external payable {
        _requireCallerIsBorrowerOperationsSignatures();
        _openTrove(_borrower, _recipient, _debtAmount, _upperHint, _lowerHint);
    }

    function restrictedCloseTrove(
        address _borrower,
        address _caller,
        address _recipient
    ) external {
        _requireCallerIsBorrowerOperationsSignatures();
        _closeTrove(_borrower, _caller, _recipient);
    }

    function restrictedRefinance(
        address _borrower,
        address _upperHint,
        address _lowerHint
    ) external {
        _requireCallerIsBorrowerOperationsSignatures();
        _refinance(_borrower, _upperHint, _lowerHint);
    }

    function restrictedAdjustTrove(
        address _borrower,
        address _recipient,
        address _caller,
        uint256 _collWithdrawal,
        uint256 _mUSDChange,
        bool _isDebtIncrease,
        address _upperHint,
        address _lowerHint
    ) external payable {
        _requireCallerIsBorrowerOperationsSignatures();
        _adjustTrove(
            _borrower,
            _recipient,
            _caller,
            _collWithdrawal,
            _mUSDChange,
            _isDebtIncrease,
            _upperHint,
            _lowerHint
        );
    }

    function getRedemptionRate(
        uint256 _collateralDrawn
    ) external view returns (uint256) {
        uint256 fee = (redemptionRate * _collateralDrawn) / DECIMAL_PRECISION;
        require(
            fee < _collateralDrawn,
            "BorrowerOperations: Fee would eat up all returned collateral"
        );
        return fee;
    }

    function getBorrowingFee(uint256 _debt) public view returns (uint) {
        return (_debt * borrowingRate) / DECIMAL_PRECISION;
    }

    // Burn the specified amount of MUSD from _account and decreases the total active debt
    function _repayMUSD(
        IActivePool _activePool,
        IMUSD _musd,
        address _account,
        uint256 _principal,
        uint256 _interest
    ) internal {
        _activePool.decreaseDebt(_principal, _interest);
        _musd.burn(_account, _principal + _interest);
    }

    function _moveTokensAndCollateralfromAdjustment(
        IActivePool _activePool,
        IMUSD _musd,
        address _caller,
        address _recipient,
        uint256 _collChange,
        bool _isCollIncrease,
        uint256 _principalChange,
        uint256 _interestChange,
        bool _isDebtIncrease,
        uint256 _netDebtChange
    ) internal {
        if (_isDebtIncrease) {
            _withdrawMUSD(
                _activePool,
                _musd,
                _recipient,
                _principalChange,
                _netDebtChange
            );
        } else {
            _repayMUSD(
                _activePool,
                _musd,
                _caller,
                _principalChange,
                _interestChange
            );
        }

        if (_isCollIncrease) {
            _activePoolAddColl(_activePool, _collChange);
        } else {
            _activePool.sendCollateral(_recipient, _collChange);
        }
    }

    // Send collateral to Active Pool and increase its recorded collateral balance
    function _activePoolAddColl(
        IActivePool _activePool,
        uint256 _amount
    ) internal {
        _sendCollateral(address(_activePool), _amount);
    }

    // Update trove's coll and debt based on whether they increase or decrease
    function _updateTroveFromAdjustment(
        ITroveManager _troveManager,
        address _borrower,
        uint256 _collChange,
        bool _isCollIncrease,
        uint256 _debtChange,
        bool _isDebtIncrease
    )
        internal
        returns (uint256 newColl, uint256 newPrincipal, uint256 newInterest)
    {
        newColl = (_isCollIncrease)
            ? _troveManager.increaseTroveColl(_borrower, _collChange)
            : _troveManager.decreaseTroveColl(_borrower, _collChange);

        if (_isDebtIncrease) {
            newPrincipal = _troveManager.increaseTroveDebt(
                _borrower,
                _debtChange
            );
        } else {
            (newPrincipal, newInterest) = _troveManager.decreaseTroveDebt(
                _borrower,
                _debtChange
            );
        }
    }

    // --- Helper functions ---

    function _triggerBorrowingFee(
        IMUSD _musd,
        uint256 _amount
    ) internal returns (uint) {
        uint256 fee = getBorrowingFee(_amount);

        // Send fee to PCV contract
        _musd.mint(pcvAddress, fee);
        return fee;
    }

    function _openTrove(
        address _borrower,
        address _recipient,
        uint256 _debtAmount,
        address _upperHint,
        address _lowerHint
    ) internal {
        ContractsCache memory contractsCache = ContractsCache(
            troveManager,
            activePool,
            musd,
            interestRateManager
        );
        contractsCache.troveManager.updateSystemInterest();
        // slither-disable-next-line uninitialized-local
        LocalVariables_openTrove memory vars;

        vars.price = priceFeed.fetchPrice();
        bool isRecoveryMode = _checkRecoveryMode(vars.price);

        _requireTroveisNotActive(contractsCache.troveManager, _borrower);

        vars.fee;
        vars.netDebt = _debtAmount;

        if (!isRecoveryMode) {
            vars.fee = _triggerBorrowingFee(contractsCache.musd, _debtAmount);
            vars.netDebt += vars.fee;
        }

        _requireAtLeastMinNetDebt(vars.netDebt);

        // ICR is based on the composite debt, i.e. the requested amount + borrowing fee + gas comp.
        vars.compositeDebt = _getCompositeDebt(vars.netDebt);

        // if BTC overwrite the asset value
        vars.ICR = LiquityMath._computeCR(
            msg.value,
            vars.compositeDebt,
            vars.price
        );
        vars.NICR = LiquityMath._computeNominalCR(
            msg.value,
            vars.compositeDebt
        );

        if (isRecoveryMode) {
            _requireICRisAboveCCR(vars.ICR);
        } else {
            _requireICRisAboveMCR(vars.ICR);
            uint256 newTCR = _getNewTCRFromTroveChange(
                msg.value,
                true,
                vars.compositeDebt,
                true,
                vars.price
            ); // bools: coll increase, debt increase
            _requireNewTCRisAboveCCR(newTCR);
        }

        contractsCache.troveManager.setTroveInterestRate(
            _borrower,
            contractsCache.interestRateManager.interestRate()
        );

        // Set the trove struct's properties
        contractsCache.troveManager.setTroveStatus(
            _borrower,
            ITroveManager.Status.active
        );
        // slither-disable-next-line unused-return
        contractsCache.troveManager.increaseTroveColl(_borrower, msg.value);
        // slither-disable-next-line unused-return
        contractsCache.troveManager.increaseTroveDebt(
            _borrower,
            vars.compositeDebt
        );

        // solhint-disable not-rely-on-time
        contractsCache.troveManager.setTroveLastInterestUpdateTime(
            _borrower,
            block.timestamp
        );
        // solhint-enable not-rely-on-time

        // Set trove's max borrowing capacity to the amount that would put it at 110% ICR
        uint256 maxBorrowingCapacity = _calculateMaxBorrowingCapacity(
            msg.value,
            vars.price
        );
        contractsCache.troveManager.setTroveMaxBorrowingCapacity(
            _borrower,
            maxBorrowingCapacity
        );

        contractsCache.troveManager.updateTroveRewardSnapshots(_borrower);
        vars.stake = contractsCache.troveManager.updateStakeAndTotalStakes(
            _borrower
        );

        sortedTroves.insert(_borrower, vars.NICR, _upperHint, _lowerHint);
        vars.arrayIndex = contractsCache.troveManager.addTroveOwnerToArray(
            _borrower
        );

        /*
         * Move the collateral to the Active Pool, and mint the amount to the borrower
         * If the user has insuffient tokens to do the transfer to the Active Pool an error will cause the transaction to revert.
         */
        _activePoolAddColl(contractsCache.activePool, msg.value);
        _withdrawMUSD(
            contractsCache.activePool,
            contractsCache.musd,
            _recipient,
            _debtAmount,
            vars.netDebt
        );

        // Move the mUSD gas compensation to the Gas Pool
        _withdrawMUSD(
            contractsCache.activePool,
            contractsCache.musd,
            gasPoolAddress,
            MUSD_GAS_COMPENSATION,
            MUSD_GAS_COMPENSATION
        );

        // slither-disable-start reentrancy-events
        emit TroveCreated(_borrower, vars.arrayIndex);

        emit TroveUpdated(
            _borrower,
            vars.compositeDebt,
            0,
            msg.value,
            vars.stake,
            uint8(BorrowerOperation.openTrove)
        );
        emit BorrowingFeePaid(_borrower, vars.fee);
        // slither-disable-end reentrancy-events
    }

    function _adjustTrove(
        address _borrower,
        address _recipient,
        address _caller,
        uint256 _collWithdrawal,
        uint256 _mUSDChange,
        bool _isDebtIncrease,
        address _upperHint,
        address _lowerHint
    ) internal {
        ContractsCache memory contractsCache = ContractsCache(
            troveManager,
            activePool,
            musd,
            interestRateManager
        );

        contractsCache.troveManager.updateSystemAndTroveInterest(_borrower);

        // slither-disable-next-line uninitialized-local
        LocalVariables_adjustTrove memory vars;

        // Snapshot interest and principal before repayment so we can correctly adjust the active pool
        vars.interestOwed = contractsCache.troveManager.getTroveInterestOwed(
            _borrower
        );

        (vars.principalAdjustment, vars.interestAdjustment) = InterestRateMath
            .calculateDebtAdjustment(vars.interestOwed, _mUSDChange);

        vars.price = priceFeed.fetchPrice();
        vars.isRecoveryMode = _checkRecoveryMode(vars.price);

        if (_isDebtIncrease) {
            _requireNonZeroDebtChange(_mUSDChange);
        }
        _requireSingularCollChange(_collWithdrawal, msg.value);
        _requireNonZeroAdjustment(_collWithdrawal, _mUSDChange, msg.value);
        _requireTroveisActive(contractsCache.troveManager, _borrower);

        /*
         * Confirm the operation is either a borrower adjusting their own trove (either directly or through
         * a signature), or a pure collateral transfer from the Stability Pool to a trove
         */
        assert(
            msg.sender == _borrower ||
                (msg.sender == stabilityPoolAddress &&
                    msg.value > 0 &&
                    _mUSDChange == 0) ||
                msg.sender == address(this) ||
                msg.sender == borrowerOperationsSignaturesAddress
        );

        // Get the collChange based on whether or not collateral was sent in the transaction
        (vars.collChange, vars.isCollIncrease) = _getCollChange(
            msg.value,
            _collWithdrawal
        );

        vars.netDebtChange = _mUSDChange;

        // If the adjustment incorporates a principal increase and system is in Normal Mode, then trigger a borrowing fee
        if (_isDebtIncrease && !vars.isRecoveryMode) {
            vars.fee = _triggerBorrowingFee(contractsCache.musd, _mUSDChange);
            vars.netDebtChange += vars.fee; // The raw debt change includes the fee
        }

        vars.debt = contractsCache.troveManager.getTroveDebt(_borrower);
        vars.coll = contractsCache.troveManager.getTroveColl(_borrower);

        // Get the trove's old ICR before the adjustment, and what its new ICR will be after the adjustment
        vars.oldICR = LiquityMath._computeCR(vars.coll, vars.debt, vars.price);
        vars.newICR = _getNewICRFromTroveChange(
            vars.coll,
            vars.debt,
            vars.collChange,
            vars.isCollIncrease,
            vars.netDebtChange,
            _isDebtIncrease,
            vars.price
        );
        assert(_collWithdrawal <= vars.coll);

        // Check the adjustment satisfies all conditions for the current system mode
        _requireValidAdjustmentInCurrentMode(
            vars.isRecoveryMode,
            _collWithdrawal,
            _isDebtIncrease,
            vars
        );

        vars.maxBorrowingCapacity = contractsCache
            .troveManager
            .getTroveMaxBorrowingCapacity(_borrower);
        if (_isDebtIncrease) {
            _requireHasBorrowingCapacity(vars);
        }

        // When the adjustment is a debt repayment, check it's a valid amount and that the caller has enough mUSD
        if (!_isDebtIncrease && _mUSDChange > 0) {
            _requireAtLeastMinNetDebt(
                _getNetDebt(vars.debt) - vars.netDebtChange
            );
            _requireValidMUSDRepayment(vars.debt, vars.netDebtChange);
            _requireSufficientMUSDBalance(_borrower, vars.netDebtChange);
        }

        (
            vars.newColl,
            vars.newPrincipal,
            vars.newInterest
        ) = _updateTroveFromAdjustment(
            contractsCache.troveManager,
            _borrower,
            vars.collChange,
            vars.isCollIncrease,
            vars.netDebtChange,
            _isDebtIncrease
        );
        vars.stake = contractsCache.troveManager.updateStakeAndTotalStakes(
            _borrower
        );

        // If collateral was withdrawn, update the maxBorrowingCapacity
        if (!vars.isCollIncrease && vars.collChange > 0) {
            uint256 newMaxBorrowingCapacity = _calculateMaxBorrowingCapacity(
                vars.newColl,
                vars.price
            );

            uint256 currentMaxBorrowingCapacity = contractsCache
                .troveManager
                .getTroveMaxBorrowingCapacity(_borrower);

            uint256 finalMaxBorrowingCapacity = LiquityMath._min(
                currentMaxBorrowingCapacity,
                newMaxBorrowingCapacity
            );

            contractsCache.troveManager.setTroveMaxBorrowingCapacity(
                _borrower,
                finalMaxBorrowingCapacity
            );
        }

        // Re-insert trove in to the sorted list
        vars.newNICR = LiquityMath._computeNominalCR(
            vars.newColl,
            vars.newPrincipal
        );
        sortedTroves.reInsert(_borrower, vars.newNICR, _upperHint, _lowerHint);

        // slither-disable-next-line reentrancy-events
        emit TroveUpdated(
            _borrower,
            vars.newPrincipal,
            vars.newInterest,
            vars.newColl,
            vars.stake,
            uint8(BorrowerOperation.adjustTrove)
        );
        // slither-disable-next-line reentrancy-events
        emit BorrowingFeePaid(_borrower, vars.fee);

        // Use the unmodified _mUSDChange here, as we don't send the fee to the user
        _moveTokensAndCollateralfromAdjustment(
            contractsCache.activePool,
            contractsCache.musd,
            _caller,
            _recipient,
            vars.collChange,
            vars.isCollIncrease,
            _isDebtIncrease ? _mUSDChange : vars.principalAdjustment,
            vars.interestAdjustment,
            _isDebtIncrease,
            vars.netDebtChange
        );
    }

    function _closeTrove(
        address _borrower,
        address _caller,
        address _recipient
    ) internal {
        ITroveManager troveManagerCached = troveManager;
        troveManagerCached.updateSystemAndTroveInterest(_borrower);

        IActivePool activePoolCached = activePool;
        IMUSD musdTokenCached = musd;
        bool canMint = musdTokenCached.mintList(address(this));

        _requireTroveisActive(troveManagerCached, _borrower);
        uint256 price = priceFeed.fetchPrice();
        if (canMint) {
            _requireNotInRecoveryMode(price);
        }

        uint256 coll = troveManagerCached.getTroveColl(_borrower);
        uint256 debt = troveManagerCached.getTroveDebt(_borrower);
        uint256 interestOwed = troveManagerCached.getTroveInterestOwed(
            _borrower
        );

        _requireSufficientMUSDBalance(_borrower, debt - MUSD_GAS_COMPENSATION);
        if (canMint) {
            uint256 newTCR = _getNewTCRFromTroveChange(
                coll,
                false,
                debt,
                false,
                price
            );
            _requireNewTCRisAboveCCR(newTCR);
        }

        troveManagerCached.removeStake(_borrower);
        troveManagerCached.closeTrove(_borrower);

        // slither-disable-next-line reentrancy-events
        emit TroveUpdated(
            _borrower,
            0,
            0,
            0,
            0,
            uint8(BorrowerOperation.closeTrove)
        );

        // Decrease the active pool debt by the principal (subtracting interestOwed from the total debt)
        activePoolCached.decreaseDebt(
            debt - MUSD_GAS_COMPENSATION - interestOwed,
            interestOwed
        );

        // Burn the repaid mUSD from the user's balance
        musdTokenCached.burn(_caller, debt - MUSD_GAS_COMPENSATION);

        // Burn the gas compensation from the gas pool
        _repayMUSD(
            activePoolCached,
            musdTokenCached,
            gasPoolAddress,
            MUSD_GAS_COMPENSATION,
            0
        );

        // Send the collateral back to the user
        activePoolCached.sendCollateral(_recipient, coll);
    }

    function _refinance(
        address _borrower,
        address _upperHint,
        address _lowerHint
    ) internal {
        // slither-disable-next-line uninitialized-local
        LocalVariables_refinance memory vars;
        vars.price = priceFeed.fetchPrice();
        vars.troveManagerCached = troveManager;
        vars.troveManagerCached.updateSystemAndTroveInterest(_borrower);

        _requireNotInRecoveryMode(vars.price);
        _requireTroveisActive(vars.troveManagerCached, _borrower);

        vars.interestRateManagerCached = interestRateManager;

        vars.oldRate = vars.troveManagerCached.getTroveInterestRate(_borrower);
        vars.oldDebt = vars.troveManagerCached.getTroveDebt(_borrower);
        vars.amount = (refinancingFeePercentage * vars.oldDebt) / 100;
        uint256 fee = _triggerBorrowingFee(musd, vars.amount);
        // slither-disable-next-line unused-return
        vars.troveManagerCached.increaseTroveDebt(_borrower, fee);
        activePool.increaseDebt(fee, 0);

        // slither-disable-start unused-return
        (
            uint256 newColl,
            uint256 newPrincipal,
            uint256 newInterest,
            ,
            ,

        ) = vars.troveManagerCached.getEntireDebtAndColl(_borrower);
        // slither-disable-end unused-return

        vars.newICR = LiquityMath._computeCR(
            newColl,
            newPrincipal + newInterest,
            vars.price
        );
        _requireICRisAboveMCR(vars.newICR);
        _requireNewTCRisAboveCCR(vars.troveManagerCached.getTCR(vars.price));

        vars.oldPrincipal = vars.troveManagerCached.getTrovePrincipal(
            _borrower
        );

        vars.interestRateManagerCached.removePrincipal(
            vars.oldPrincipal,
            vars.oldRate
        );
        vars.newRate = vars.interestRateManagerCached.interestRate();
        vars.interestRateManagerCached.addPrincipal(
            vars.oldPrincipal,
            vars.newRate
        );

        vars.troveManagerCached.setTroveInterestRate(
            _borrower,
            vars.interestRateManagerCached.interestRate()
        );

        vars.maxBorrowingCapacity = _calculateMaxBorrowingCapacity(
            vars.troveManagerCached.getTroveColl(_borrower),
            vars.price
        );
        vars.troveManagerCached.setTroveMaxBorrowingCapacity(
            _borrower,
            vars.maxBorrowingCapacity
        );

        // Re-insert trove in to the sorted list
        vars.newNICR = LiquityMath._computeNominalCR(newColl, newPrincipal);
        sortedTroves.reInsert(_borrower, vars.newNICR, _upperHint, _lowerHint);

        // slither-disable-start reentrancy-events
        emit RefinancingFeePaid(_borrower, fee);
        emit TroveUpdated(
            _borrower,
            newPrincipal,
            newInterest,
            newColl,
            vars.troveManagerCached.updateStakeAndTotalStakes(_borrower),
            uint8(BorrowerOperation.refinanceTrove)
        );
        // slither-disable-end reentrancy-events
    }

    // Issue the specified amount of mUSD to _account and increases the total active debt (_netDebtIncrease potentially includes a MUSDFee)
    function _withdrawMUSD(
        IActivePool _activePool,
        IMUSD _musd,
        address _account,
        uint256 _debtAmount,
        uint256 _netDebtIncrease
    ) internal {
        _activePool.increaseDebt(_netDebtIncrease, 0);
        _musd.mint(_account, _debtAmount);
    }

    function _claimCollateral(address _borrower, address _recipient) internal {
        troveManager.updateSystemInterest();

        // send collateral from CollSurplus Pool to owner
        collSurplusPool.claimColl(_borrower, _recipient);
    }

    function _requireCallerIsBorrowerOperationsSignatures() internal view {
        require(
            msg.sender == borrowerOperationsSignaturesAddress,
            "BorrowerOps: Caller is not BorrowerOperationsSignatures"
        );
    }

    function _requireNotInRecoveryMode(uint256 _price) internal view {
        require(
            !_checkRecoveryMode(_price),
            "BorrowerOps: Operation not permitted during Recovery Mode"
        );
    }

    function _requireTroveisNotActive(
        ITroveManager _troveManager,
        address _borrower
    ) internal view {
        ITroveManager.Status status = _troveManager.getTroveStatus(_borrower);
        require(
            status != ITroveManager.Status.active,
            "BorrowerOps: Trove is active"
        );
    }

    function _getNewTCRFromTroveChange(
        uint256 _collChange,
        bool _isCollIncrease,
        uint256 _debtChange,
        bool _isDebtIncrease,
        uint256 _price
    ) internal view returns (uint) {
        uint256 totalColl = getEntireSystemColl();
        uint256 totalDebt = getEntireSystemDebt();

        totalColl = _isCollIncrease
            ? totalColl + _collChange
            : totalColl - _collChange;
        totalDebt = _isDebtIncrease
            ? totalDebt + _debtChange
            : totalDebt - _debtChange;

        uint256 newTCR = LiquityMath._computeCR(totalColl, totalDebt, _price);
        return newTCR;
    }

    function _requireCallerIsStabilityPool() internal view {
        require(
            msg.sender == stabilityPoolAddress,
            "BorrowerOps: Caller is not Stability Pool"
        );
    }

    function _requireTroveisActive(
        ITroveManager _troveManager,
        address _borrower
    ) internal view {
        ITroveManager.Status status = _troveManager.getTroveStatus(_borrower);

        require(
            status == ITroveManager.Status.active,
            "BorrowerOps: Trove does not exist or is closed"
        );
    }

    /*
     * In Normal Mode, ensure:
     *
     * - The new ICR is above MCR
     * - The adjustment won't pull the TCR below CCR
     */
    function _requireValidAdjustmentInNormalMode(
        bool _isDebtIncrease,
        LocalVariables_adjustTrove memory _vars
    ) internal view {
        _requireICRisAboveMCR(_vars.newICR);
        _vars.newTCR = _getNewTCRFromTroveChange(
            _vars.collChange,
            _vars.isCollIncrease,
            _vars.netDebtChange,
            _isDebtIncrease,
            _vars.price
        );
        _requireNewTCRisAboveCCR(_vars.newTCR);
    }

    function _requireValidAdjustmentInCurrentMode(
        bool _isRecoveryMode,
        uint256 _collWithdrawal,
        bool _isDebtIncrease,
        LocalVariables_adjustTrove memory _vars
    ) internal view {
        if (_isRecoveryMode) {
            _requireValidAdjustmentInRecoveryMode(
                _collWithdrawal,
                _isDebtIncrease,
                _vars
            );
        } else {
            _requireValidAdjustmentInNormalMode(_isDebtIncrease, _vars);
        }
    }

    function _requireSufficientMUSDBalance(
        address _borrower,
        uint256 _debtRepayment
    ) internal view {
        require(
            musd.balanceOf(_borrower) >= _debtRepayment,
            "BorrowerOps: Caller doesnt have enough mUSD to make repayment"
        );
    }

    function _requireAtLeastMinNetDebt(uint256 _netDebt) internal view {
        require(
            _netDebt >= minNetDebt,
            "BorrowerOps: Trove's net debt must be greater than minimum"
        );
    }

    function _requireValidMUSDRepayment(
        uint256 _currentDebt,
        uint256 _debtRepayment
    ) internal pure {
        require(
            _debtRepayment <= _currentDebt - MUSD_GAS_COMPENSATION,
            "BorrowerOps: Amount repaid must not be larger than the Trove's debt"
        );
    }

    /*
     * In Recovery Mode, only allow:
     *
     * - Pure collateral top-up
     * - Pure debt repayment
     * - Collateral top-up with debt repayment
     * - A debt increase combined with a collateral top-up which makes the ICR
     * >= 150% and improves the ICR (and by extension improves the TCR).
     */
    function _requireValidAdjustmentInRecoveryMode(
        uint256 _collWithdrawal,
        bool _isDebtIncrease,
        LocalVariables_adjustTrove memory _vars
    ) internal pure {
        _requireNoCollWithdrawal(_collWithdrawal);
        if (_isDebtIncrease) {
            _requireICRisAboveCCR(_vars.newICR);
            _requireNewICRisAboveOldICR(_vars.newICR, _vars.oldICR);
        }
    }

    function _getCollChange(
        uint256 _collReceived,
        uint256 _requestedCollWithdrawal
    ) internal pure returns (uint256 collChange, bool isCollIncrease) {
        if (_collReceived != 0) {
            collChange = _collReceived;
            isCollIncrease = true;
        } else {
            collChange = _requestedCollWithdrawal;
        }
    }

    // Compute the new collateral ratio, considering the change in coll and debt. Assumes 0 pending rewards.
    function _getNewICRFromTroveChange(
        uint256 _coll,
        uint256 _debt,
        uint256 _collChange,
        bool _isCollIncrease,
        uint256 _debtChange,
        bool _isDebtIncrease,
        uint256 _price
    ) internal pure returns (uint) {
        (uint256 newColl, uint256 newDebt) = _getNewTroveAmounts(
            _coll,
            _debt,
            _collChange,
            _isCollIncrease,
            _debtChange,
            _isDebtIncrease
        );
        uint256 newICR = LiquityMath._computeCR(newColl, newDebt, _price);
        return newICR;
    }

    function _getNewTroveAmounts(
        uint256 _coll,
        uint256 _debt,
        uint256 _collChange,
        bool _isCollIncrease,
        uint256 _debtChange,
        bool _isDebtIncrease
    ) internal pure returns (uint newColl, uint newDebt) {
        newColl = _isCollIncrease ? _coll + _collChange : _coll - _collChange;
        newDebt = _isDebtIncrease ? _debt + _debtChange : _debt - _debtChange;
    }

    function _calculateMaxBorrowingCapacity(
        uint256 _coll,
        uint256 _price
    ) internal pure returns (uint) {
        return (_coll * _price) / (110 * 1e16);
    }

    function _requireICRisAboveMCR(uint256 _newICR) internal pure {
        require(
            _newICR >= MCR,
            "BorrowerOps: An operation that would result in ICR < MCR is not permitted"
        );
    }

    function _requireICRisAboveCCR(uint256 _newICR) internal pure {
        require(
            _newICR >= CCR,
            "BorrowerOps: Operation must leave trove with ICR >= CCR"
        );
    }

    function _requireNewTCRisAboveCCR(uint256 _newTCR) internal pure {
        require(
            _newTCR >= CCR,
            "BorrowerOps: An operation that would result in TCR < CCR is not permitted"
        );
    }

    function _requireNonZeroDebtChange(uint256 _debtChange) internal pure {
        require(
            _debtChange > 0,
            "BorrowerOps: Debt increase requires non-zero debtChange"
        );
    }

    function _requireHasBorrowingCapacity(
        LocalVariables_adjustTrove memory _vars
    ) internal pure {
        require(
            _vars.maxBorrowingCapacity >=
                _vars.netDebtChange + _vars.debt + _vars.interestOwed,
            "BorrowerOps: An operation that exceeds maxBorrowingCapacity is not permitted"
        );
    }

    function _requireSingularCollChange(
        uint256 _collWithdrawal,
        uint256 _assetAmount
    ) internal pure {
        require(
            _assetAmount == 0 || _collWithdrawal == 0,
            "BorrowerOperations: Cannot withdraw and add coll"
        );
    }

    function _requireNonZeroAdjustment(
        uint256 _collWithdrawal,
        uint256 _debtChange,
        uint256 _assetAmount
    ) internal pure {
        require(
            _assetAmount != 0 || _collWithdrawal != 0 || _debtChange != 0,
            "BorrowerOps: There must be either a collateral change or a debt change"
        );
    }

    function _requireNoCollWithdrawal(uint256 _collWithdrawal) internal pure {
        require(
            _collWithdrawal == 0,
            "BorrowerOps: Collateral withdrawal not permitted Recovery Mode"
        );
    }

    function _requireNewICRisAboveOldICR(
        uint256 _newICR,
        uint256 _oldICR
    ) internal pure {
        require(
            _newICR >= _oldICR,
            "BorrowerOps: Cannot decrease your Trove's ICR in Recovery Mode"
        );
    }
}<|MERGE_RESOLUTION|>--- conflicted
+++ resolved
@@ -140,22 +140,15 @@
         refinancingFeePercentage = 20;
         minNetDebt = 1800e18;
 
-<<<<<<< HEAD
-        originationFee = DECIMAL_PRECISION / 200; // 0.5%
-        proposedOriginationFee = originationFee;
+        borrowingRate = DECIMAL_PRECISION / 200; // 0.5%
+        proposedBorrowingRate = borrowingRate;
         // solhint-disable-next-line not-rely-on-time
-        proposedOriginationFeeTime = block.timestamp;
+        proposedBorrowingRateTime = block.timestamp;
 
         redemptionRate = DECIMAL_PRECISION / 200; // 0.5%
         proposedRedemptionRate = redemptionRate;
         // solhint-disable-next-line not-rely-on-time
         proposedRedemptionRateTime = block.timestamp;
-=======
-        borrowingRate = DECIMAL_PRECISION / 200; // 0.5%
-        proposedBorrowingRate = borrowingRate;
-        // solhint-disable-next-line not-rely-on-time
-        proposedBorrowingRateTime = block.timestamp;
->>>>>>> ba790abf
     }
 
     /// @custom:oz-upgrades-unsafe-allow constructor
